[package]
name = "ark-serialize"
version = "0.4.0-alpha.6"
authors = [ "arkworks contributors" ]
description = "A library for serializing types in the arkworks ecosystem"
homepage = "https://arkworks.rs"
repository = "https://github.com/arkworks-rs/algebra"
documentation = "https://docs.rs/ark-serialize/"
keywords = ["cryptography", "serialization" ]
categories = ["cryptography"]
include = ["Cargo.toml", "src", "README.md", "LICENSE-APACHE", "LICENSE-MIT"]
license = "MIT/Apache-2.0"
edition = "2021"
rust-version = "1.56"

[dependencies]
<<<<<<< HEAD
ark-serialize-derive = { workspace = true, optional = true }
ark-std.workspace = true
digest.workspace = true
num-bigint.workspace = true

[dev-dependencies]
sha2.workspace = true
sha3.workspace = true
blake2.workspace = true
ark-test-curves = { workspace = true, features = [ "bls12_381_curve"] }
=======
ark-serialize-derive = { version = "0.4.0-alpha", path = "../serialize-derive", optional = true }
ark-std = { version = "0.4.0-alpha", default-features = false }
digest = { version = "0.10", default-features = false }
num-bigint = { version = "0.4", default-features = false }

[dev-dependencies]
sha2 = { version = "0.10", default-features = false}
sha3 = { version = "0.10", default-features = false}
blake2 = { version = "0.10", default-features = false}
ark-test-curves = { version = "0.4.0-alpha", path = "../test-curves", default-features = false, features = [ "bls12_381_curve"] }
>>>>>>> de865626


[features]
default = []
std = [ "ark-std/std", ]
derive = [ "ark-serialize-derive" ]<|MERGE_RESOLUTION|>--- conflicted
+++ resolved
@@ -14,7 +14,6 @@
 rust-version = "1.56"
 
 [dependencies]
-<<<<<<< HEAD
 ark-serialize-derive = { workspace = true, optional = true }
 ark-std.workspace = true
 digest.workspace = true
@@ -24,19 +23,7 @@
 sha2.workspace = true
 sha3.workspace = true
 blake2.workspace = true
-ark-test-curves = { workspace = true, features = [ "bls12_381_curve"] }
-=======
-ark-serialize-derive = { version = "0.4.0-alpha", path = "../serialize-derive", optional = true }
-ark-std = { version = "0.4.0-alpha", default-features = false }
-digest = { version = "0.10", default-features = false }
-num-bigint = { version = "0.4", default-features = false }
-
-[dev-dependencies]
-sha2 = { version = "0.10", default-features = false}
-sha3 = { version = "0.10", default-features = false}
-blake2 = { version = "0.10", default-features = false}
-ark-test-curves = { version = "0.4.0-alpha", path = "../test-curves", default-features = false, features = [ "bls12_381_curve"] }
->>>>>>> de865626
+ark-test-curves = { workspace = true, default-features = false, features = [ "bls12_381_curve"] }
 
 
 [features]
