--- conflicted
+++ resolved
@@ -1,13 +1,7 @@
 [package]
 name = "ark-poly"
-<<<<<<< HEAD
-=======
-version = "0.4.2"
-authors = [ "arkworks contributors" ]
->>>>>>> 494830dd
 description = "A library for efficient polynomial arithmetic via FFTs over finite fields"
 documentation = "https://docs.rs/ark-poly/"
-<<<<<<< HEAD
 version.workspace = true
 authors.workspace = true
 homepage.workspace = true
@@ -27,22 +21,6 @@
 rayon = { workspace = true, optional = true }
 derivative = { workspace = true, features = [ "use_core" ] }
 hashbrown.workspace = true
-=======
-keywords = ["cryptography", "finite-fields", "fft", "polynomials"]
-categories = ["cryptography"]
-include = ["Cargo.toml", "src", "README.md", "LICENSE-APACHE", "LICENSE-MIT"]
-license = "MIT OR Apache-2.0"
-edition = "2021"
-rust-version = "1.63"
-
-[dependencies]
-ark-ff = { version = "0.4.2", path = "../ff", default-features = false }
-ark-serialize = { version = "0.4.2", path = "../serialize", default-features = false, features = ["derive"] }
-ark-std = { version = "0.4.0", default-features = false }
-rayon = { version = "1", optional = true }
-derivative = { version = "2", default-features = false, features = [ "use_core" ] }
-hashbrown = { version = "0.14.0"}
->>>>>>> 494830dd
 
 [dev-dependencies]
 ark-test-curves = { path = "../test-curves", default-features = false, features = [ "bls12_381_curve", "bn384_small_two_adicity_curve", "mnt4_753_curve"] }
