--- conflicted
+++ resolved
@@ -27,8 +27,6 @@
 
 [dev-dependencies]
 hashbrown = { version = "0.11.1" }
-blake2 = { version = "0.10", default-features = false }
-<<<<<<< HEAD
 ark-test-curves = { version = "^0.3.0", path = "../test-curves", default-features = false, features = [ "bls12_381_curve"] }
 sha3 = "0.10"
 sha2 = "0.10"
@@ -37,9 +35,6 @@
 serde_json = "1.0.53"
 serde_derive = "1.0.110"
 hex = "0.4"
-=======
-ark-test-curves = { version = "^0.3.0", path = "../test-curves", default-features = false, features = ["bls12_381_curve"] }
->>>>>>> bcc53f51
 
 [features]
 default = []
