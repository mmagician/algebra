use crate::hashing::HashToCurve;
use crate::{
    hashing::{
        curve_maps::{
            swu::{parity, SWUMap, SWUParams},
            wb::{WBMap, WBParams},
        },
        field_hashers::IETFHasher,
        map_to_curve_hasher::{MapToCurve, MapToCurveBasedHasher},
    },
    models::SWModelParameters,
    short_weierstrass_jacobian::GroupAffine,
    ModelParameters,
};
use ark_ff::{biginteger::BigInteger64, fields::Fp64, BigInt, MontBackend, MontFp};

use ark_ff::SquareRootField;
use ark_std::vec::Vec;
use ark_test_curves::bls12_381::{Fq, Fq2, Fq6};
use hashbrown::HashMap;

pub struct F127Config;
pub type F127 = Fp64<MontBackend<F127Config, 1>>;

impl ark_ff::MontConfig<1> for F127Config {
    // sage: FF(3)^63
    // 126
    #[rustfmt::skip]
    const TWO_ADIC_ROOT_OF_UNITY: F127 = MontFp!(F127, "126");

    /// MODULUS = 127
    #[rustfmt::skip]
    const MODULUS: BigInteger64 = BigInt!("127");

    // sage: FF(3).multiplicative_order()
    // 126
    // Montgomery conversion 3 * 2 = 6 % 127
    /// GENERATOR = 3
    #[rustfmt::skip]
    const GENERATOR: F127 = MontFp!(F127, "6");

    // T and T_MINUS_ONE_DIV_TWO, where MODULUS - 1 = 2^S * T
    // For T coprime to 2
}

const F127_ZERO: F127 = MontFp!(F127, "0");
const F127_ONE: F127 = MontFp!(F127, "1");

struct TestSWUMapToCurveParams;

impl ModelParameters for TestSWUMapToCurveParams {
    const COFACTOR: &'static [u64] = &[1];

    #[rustfmt::skip]
    const COFACTOR_INV: F127 = F127_ONE;

    type BaseField = F127;
    type ScalarField = F127;
}
/// just because not defining another field
///
/// from itertools import product
/// p = 127
/// FF = GF(p)
/// for a,b in product(range(0,p), range(0,p)):
///     try:
///         E = EllipticCurve([FF(a),FF(b)])
///         if E.order() == p:
///             print(E)
///     except:
///         pass
///
/// y^2 = x^3 + x + 63
impl SWModelParameters for TestSWUMapToCurveParams {
    /// COEFF_A = 1
    const COEFF_A: F127 = F127_ONE;

    /// COEFF_B = 1
    #[rustfmt::skip]
    const COEFF_B: F127 = MontFp!(F127, "63");

    /// AFFINE_GENERATOR_COEFFS = (G1_GENERATOR_X, G1_GENERATOR_Y)
    const AFFINE_GENERATOR_COEFFS: (Self::BaseField, Self::BaseField) =
        (MontFp!(F127, "62"), MontFp!(F127, "70"));
}

impl SWUParams for TestSWUMapToCurveParams {
    const XI: F127 = MontFp!(F127, "-1");
    const ZETA: F127 = MontFp!(F127, "3");
    const XI_ON_ZETA_SQRT: F127 = MontFp!(F127, "13");
}

/// test that MontFp make a none zero element out of 1
#[test]
fn test_field_element_construction() {
    let a1 = F127::from(1);
    let a2 = F127::from(2);
    let a3 = F127::from(125);

    assert!(F127::from(0) == a2 + a3);
    assert!(F127::from(0) == a2 * a1 + a3);
}

#[test]
fn test_field_division() {
    let num = F127::from(0x3d);
    let den = F127::from(0x7b);
    let num_on_den = F127::from(0x50);

    assert!(num / den == num_on_den);
}

/// Check that the hashing parameters are sane: zeta should be a non-square
#[test]
fn checking_the_hashing_parameters() {
    assert!(SquareRootField::legendre(&TestSWUMapToCurveParams::ZETA).is_qr() == false);
}

/// The point of the test is to get a simple SWU compatible curve and make
/// simple hash
#[test]
fn hash_arbitary_string_to_curve_swu() {
    use sha2::Sha256;

    let test_swu_to_curve_hasher = MapToCurveBasedHasher::<
        GroupAffine<TestSWUMapToCurveParams>,
<<<<<<< HEAD
        IETFHasher<Sha256>,
=======
        DefaultFieldHasher<Blake2bVar, 128>,
>>>>>>> 49598eb6
        SWUMap<TestSWUMapToCurveParams>,
    >::new(&[1])
    .unwrap();

    let hash_result = test_swu_to_curve_hasher.hash(b"if you stick a Babel fish in your ear you can instantly understand anything said to you in any form of language.").expect("fail to hash the string to curve");

    assert!(
        hash_result.is_on_curve(),
        "hash results into a point off the curve"
    );
}

/// Use a simple SWU compatible curve and map the whole field to it. We observe
/// the map behaviour. Specifically, the map should be non-constant, all
/// elements should be mapped to curve successfully. everything can be mapped
#[test]
fn map_field_to_curve_swu() {
    let test_map_to_curve = SWUMap::<TestSWUMapToCurveParams>::new_map_to_curve().unwrap();

    let mut map_range: Vec<GroupAffine<TestSWUMapToCurveParams>> = vec![];
    for current_field_element in 0..127 {
        map_range.push(
            test_map_to_curve
                .map_to_curve(F127::from(current_field_element as u64))
                .unwrap(),
        );
    }

    let mut counts = HashMap::new();

    let mode = map_range
        .iter()
        .copied()
        .max_by_key(|&n| {
            let count = counts.entry(n).or_insert(0);
            *count += 1;
            *count
        })
        .unwrap();

    assert!(
        *counts.get(&mode).unwrap() != 127,
        "a constant hash function is not good."
    );
}

/// Testing WB19 hashing on a small curve
/// E_isogenous : Elliptic Curve defined by y^2 = x^3 + 109*x + 124 over Finite
/// Field of size 127
/// Isogenous to E : y^2 = x^3 + 3
struct TestSWU127MapToIsogenousCurveParams;

/// First we define the isogenous curve
/// sage: E_isogenous.order()
/// 127
impl ModelParameters for TestSWU127MapToIsogenousCurveParams {
    const COFACTOR: &'static [u64] = &[1];

    #[rustfmt::skip]
    const COFACTOR_INV: F127 = F127_ONE;

    type BaseField = F127;
    type ScalarField = F127;
}

/// E_isogenous : Elliptic Curve defined by y^2 = x^3 + 109*x + 124 over Finite
/// Field of size 127
impl SWModelParameters for TestSWU127MapToIsogenousCurveParams {
    /// COEFF_A = 109
    const COEFF_A: F127 = MontFp!(F127, "109");

    /// COEFF_B = 124
    #[rustfmt::skip]
    const COEFF_B: F127 = MontFp!(F127, "124");

    /// AFFINE_GENERATOR_COEFFS = (G1_GENERATOR_X, G1_GENERATOR_Y)
    const AFFINE_GENERATOR_COEFFS: (Self::BaseField, Self::BaseField) =
        (MontFp!(F127, "84"), MontFp!(F127, "2"));
}

/// SWU parameters for E_isogenous
impl SWUParams for TestSWU127MapToIsogenousCurveParams {
    /// NON-SQUARE = - 1
    const XI: F127 = MontFp!(F127, "-1");
    /// A Primitive Root of unity = 3
    const ZETA: F127 = MontFp!(F127, "3");
    /// sqrt(Xi/Zeta)
    const XI_ON_ZETA_SQRT: F127 = MontFp!(F127, "13");
}

/// The struct defining our parameters for the target curve of hashing
struct TestWBF127MapToCurveParams;

impl ModelParameters for TestWBF127MapToCurveParams {
    const COFACTOR: &'static [u64] = &[1];

    #[rustfmt::skip]
    const COFACTOR_INV: F127 = F127_ONE;

    type BaseField = F127;
    type ScalarField = F127;
}

/// E: Elliptic Curve defined by y^2 = x^3 + 3 over Finite
/// Field of size 127
impl SWModelParameters for TestWBF127MapToCurveParams {
    /// COEFF_A = 0
    const COEFF_A: F127 = F127_ZERO;

    /// COEFF_B = 3
    #[rustfmt::skip]
    const COEFF_B: F127 = MontFp!(F127, "3");

    /// AFFINE_GENERATOR_COEFFS = (G1_GENERATOR_X, G1_GENERATOR_Y)
    const AFFINE_GENERATOR_COEFFS: (Self::BaseField, Self::BaseField) =
        (MontFp!(F127, "62"), MontFp!(F127, "70"));
}

/// E_isogenous : Elliptic Curve defined by y^2 = x^3 + 109*x + 124 over Finite
/// Field of size 127
/// With psi: E_isogenous -> E
/// psi = (psi_x(x,y), psi_y(x,y))
/// where
/// psi_x: (-57*x^13 - 21*x^12 + 10*x^11 + 34*x^10 + 40*x^9 -
/// 13*x^8 + 32*x^7 - 32*x^6 + 23*x^5 - 14*x^4 + 39*x^3 + 23*x^2 + 63*x +
/// 4)/(x^12 - 13*x^11 + 11*x^10 - 33*x^9 - 30*x^8 + 30*x^7 + 34*x^6 - 44*x^5 +
/// 63*x^4 - 20*x^3 - 10*x^2 + 31*x + 2)
///
/// psi_y: (10*x^18*y + 59*x^17*y + 41*x^16*y + 48*x^15*y - 7*x^14*y + 6*x^13*y +
/// 5*x^12*y + 62*x^11*y + 12*x^10*y + 36*x^9*y - 49*x^8*y - 18*x^7*y - 63*x^6*y
/// - 43*x^5*y - 60*x^4*y - 18*x^3*y + 30*x^2*y - 57*x*y - 34*y)/(x^18 + 44*x^17
/// - 63*x^16 + 52*x^15 + 3*x^14 + 38*x^13 - 30*x^12 + 11*x^11 - 42*x^10 - 13*x^9
/// - 46*x^8 - 61*x^7 - 16*x^6 - 55*x^5 + 18*x^4 + 23*x^3 - 24*x^2 - 18*x + 32)
impl WBParams for TestWBF127MapToCurveParams {
    type IsogenousCurve = TestSWU127MapToIsogenousCurveParams;

    const PHI_X_NOM: &'static [<Self::IsogenousCurve as ModelParameters>::BaseField] = &[
        MontFp!(F127, "4"),
        MontFp!(F127, "63"),
        MontFp!(F127, "23"),
        MontFp!(F127, "39"),
        MontFp!(F127, "-14"),
        MontFp!(F127, "23"),
        MontFp!(F127, "-32"),
        MontFp!(F127, "32"),
        MontFp!(F127, "-13"),
        MontFp!(F127, "40"),
        MontFp!(F127, "34"),
        MontFp!(F127, "10"),
        MontFp!(F127, "-21"),
        MontFp!(F127, "-57"),
    ];

    const PHI_X_DEN: &'static [<Self::IsogenousCurve as ModelParameters>::BaseField] = &[
        MontFp!(F127, "2"),
        MontFp!(F127, "31"),
        MontFp!(F127, "-10"),
        MontFp!(F127, "-20"),
        MontFp!(F127, "63"),
        MontFp!(F127, "-44"),
        MontFp!(F127, "34"),
        MontFp!(F127, "30"),
        MontFp!(F127, "-30"),
        MontFp!(F127, "-33"),
        MontFp!(F127, "11"),
        MontFp!(F127, "-13"),
        MontFp!(F127, "1"),
    ];

    const PHI_Y_NOM: &'static [<Self::IsogenousCurve as ModelParameters>::BaseField] = &[
        MontFp!(F127, "-34"),
        MontFp!(F127, "-57"),
        MontFp!(F127, "30"),
        MontFp!(F127, "-18"),
        MontFp!(F127, "-60"),
        MontFp!(F127, "-43"),
        MontFp!(F127, "-63"),
        MontFp!(F127, "-18"),
        MontFp!(F127, "-49"),
        MontFp!(F127, "36"),
        MontFp!(F127, "12"),
        MontFp!(F127, "62"),
        MontFp!(F127, "5"),
        MontFp!(F127, "6"),
        MontFp!(F127, "-7"),
        MontFp!(F127, "48"),
        MontFp!(F127, "41"),
        MontFp!(F127, "59"),
        MontFp!(F127, "10"),
    ];

    const PHI_Y_DEN: &'static [<Self::IsogenousCurve as ModelParameters>::BaseField] = &[
        MontFp!(F127, "32"),
        MontFp!(F127, "-18"),
        MontFp!(F127, "-24"),
        MontFp!(F127, "23"),
        MontFp!(F127, "18"),
        MontFp!(F127, "-55"),
        MontFp!(F127, "-16"),
        MontFp!(F127, "-61"),
        MontFp!(F127, "-46"),
        MontFp!(F127, "-13"),
        MontFp!(F127, "-42"),
        MontFp!(F127, "11"),
        MontFp!(F127, "-30"),
        MontFp!(F127, "38"),
        MontFp!(F127, "3"),
        MontFp!(F127, "52"),
        MontFp!(F127, "-63"),
        MontFp!(F127, "44"),
        MontFp!(F127, "1"),
    ];
}

/// The point of the test is to get a simple WB compatible curve
/// and make simple hash
#[test]
fn hash_arbitary_string_to_curve_wb() {
    use sha2::Sha256;
    let test_wb_to_curve_hasher = MapToCurveBasedHasher::<
        GroupAffine<TestWBF127MapToCurveParams>,
<<<<<<< HEAD
        IETFHasher<Sha256>,
=======
        DefaultFieldHasher<Blake2bVar, 128>,
>>>>>>> 49598eb6
        WBMap<TestWBF127MapToCurveParams>,
    >::new(&[1])
    .unwrap();

    let hash_result = test_wb_to_curve_hasher.hash(b"if you stick a Babel fish in your ear you can instantly understand anything said to you in any form of language.").expect("fail to hash the string to curve");

    assert!(
        hash_result.x != F127_ZERO && hash_result.y != F127_ZERO,
        "we assume that not both a and b coefficienst are zero for the test curve"
    );

    assert!(
        hash_result.is_on_curve(),
        "hash results into a point off the curve"
    );
}

#[test]
fn test_parity_of_prime_field_elements() {
    let a1 = Fq::from(0);
    let a2 = Fq::from(1);
    let a3 = Fq::from(10);
    assert_eq!(parity(&a1), false);
    assert_eq!(parity(&a2), true);
    assert_eq!(parity(&a3), false);
}

#[test]
fn test_parity_of_quadratic_extension_elements() {
    let element_test1 = Fq2::new(Fq::from(0), Fq::from(1));
    let element_test2 = Fq2::new(Fq::from(1), Fq::from(0));
    let element_test3 = Fq2::new(Fq::from(10), Fq::from(5));
    let element_test4 = Fq2::new(Fq::from(5), Fq::from(10));
    assert_eq!(parity(&element_test1), true, "parity is the oddness of first non-zero coefficient of element represented over the prime field" );
    assert_eq!(parity(&element_test2), true);
    assert_eq!(parity(&element_test3), false);
    assert_eq!(parity(&element_test4), true);
}

#[test]
fn test_parity_of_cubic_extension_elements() {
    let a1 = Fq2::new(Fq::from(0), Fq::from(0));
    let a2 = Fq2::new(Fq::from(0), Fq::from(1));
    let a3 = Fq2::new(Fq::from(1), Fq::from(0));
    let a4 = Fq2::new(Fq::from(1), Fq::from(1));
    let a5 = Fq2::new(Fq::from(0), Fq::from(2));

    let element_test1 = Fq6::new(a1, a2, a3);
    let element_test2 = Fq6::new(a2, a3, a4);
    let element_test3 = Fq6::new(a3, a4, a1);
    let element_test4 = Fq6::new(a4, a1, a2);
    let element_test5 = Fq6::new(a1, a5, a2);

    assert_eq!(parity(&element_test1), true, "parity is the oddness of first non-zero coefficient of element represented over the prime field");
    assert_eq!(parity(&element_test2), true, "parity is the oddness of first non-zero coefficient of element represented over the prime field");
    assert_eq!(parity(&element_test3), true);
    assert_eq!(parity(&element_test4), true);
    assert_eq!(parity(&element_test5), false);
}<|MERGE_RESOLUTION|>--- conflicted
+++ resolved
@@ -124,11 +124,7 @@
 
     let test_swu_to_curve_hasher = MapToCurveBasedHasher::<
         GroupAffine<TestSWUMapToCurveParams>,
-<<<<<<< HEAD
-        IETFHasher<Sha256>,
-=======
-        DefaultFieldHasher<Blake2bVar, 128>,
->>>>>>> 49598eb6
+        IETFHasher<Sha256, 128>,
         SWUMap<TestSWUMapToCurveParams>,
     >::new(&[1])
     .unwrap();
@@ -350,11 +346,7 @@
     use sha2::Sha256;
     let test_wb_to_curve_hasher = MapToCurveBasedHasher::<
         GroupAffine<TestWBF127MapToCurveParams>,
-<<<<<<< HEAD
-        IETFHasher<Sha256>,
-=======
-        DefaultFieldHasher<Blake2bVar, 128>,
->>>>>>> 49598eb6
+        IETFHasher<Sha256, 128>,
         WBMap<TestWBF127MapToCurveParams>,
     >::new(&[1])
     .unwrap();
