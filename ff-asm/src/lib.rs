--- conflicted
+++ resolved
@@ -149,7 +149,6 @@
     }
 }
 
-<<<<<<< HEAD
 fn construct_asm_mul<'a>(ctx: &Context<'a>, limbs: usize) -> Vec<String> {
     let r: Vec<AssemblyVar> = Context::R.iter().map(|r| (*r).into()).collect();
     let rax: AssemblyVar = Context::RAX.into();
@@ -166,29 +165,6 @@
 
     let comment = |comment: &str| {
         asm_instructions
-=======
-fn generate_llvm_asm_mul_string(
-    a: &str,
-    b: &str,
-    modulus: &str,
-    zero: &str,
-    mod_prime: &str,
-    limbs: usize,
-) -> String {
-    let llvm_asm_string = RefCell::new(String::new());
-
-    let begin = || llvm_asm_string.borrow_mut().push('\"');
-
-    let end = || {
-        llvm_asm_string.borrow_mut().push_str(
-            "
-                                \"",
-        )
-    };
-
-    let _comment = |comment: &str| {
-        llvm_asm_string
->>>>>>> 5203dd30
             .borrow_mut()
             .push(format!("// {}", comment));
     };
